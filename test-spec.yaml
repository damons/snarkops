---
version: storage.snarkos.testing.monadic.us/v1

<<<<<<< HEAD
id: ptx-500-4
=======
id: private-tx-500
>>>>>>> b8eb3c9b
name: private tx, 500 rounds, 4 accounts
description: |
  This ledger was built to test private transactions

# instructions for generating this test
generate:
  # genesis generation
  genesis:
    seed: 0
    committee: 5
    committee-balances: 10_000_000_000_000
    additional-accounts: 10
    additional-balances: 100_000_000_000
  # ledger setup
  ledger:
    blocks: 100
    transactions:
      total: 1000
      per-block: 10

  # ahead of time transaction generation
  transactions:
    - file: bulk.json
      total: 1000
      amount: 5_000
      sources: [committee.0]
      destinations: [accounts.*]

---
version: storage.snarkos.testing.monadic.us/v1

# ADDITIONAL storage information to be run for this test
# this will run a second test with the same topology but different ledger
id: public-tx-500
name: public tx, 500 rounds, 800 accounts
description: |
  This ledger was built to test a large volume of accounts

---
version: nodes.snarkos.testing.monadic.us/v1

name: my example topology
description: |
  this has too few validators to work as a network

# additional nodes that can be used as validators/peers
external:
  validator/1@canarynet:
    bft: 11.12.13.14:5000
    node: 11.12.13.14:4130
    rest: 11.12.13.14:3030

  validator/1@devnet:
    bft: 11.12.13.14:5000
    node: 11.12.13.14:4130
    rest: 11.12.13.14:3030

# validator/*[@local]
# validator/*@*
# */*@*

# all
# */*
# [*/*]
# validator/1
# validator/*
# */1
# [validator/1]
# [validator/1-*]

# node topology
nodes:
  validator/1:
    key: committee.0
    height: 100
    validators: [validator/2]
    peers: []

  validator/2:
    key: committee.0
    height: 150
    validators: [validator/1]
    peers: []

  client/1:
    height: 0 # empty ledger
    peers: [validator/1, validator/2]

  client/2:
    height: null # null ledger - create ledger when the node is started
    peers: [client/1]

  # creates a group of nodes, all with the same configuration
  # each client will be named `client/my-cluster-0`, `client/my-cluster-1`, ...
  client/my-cluster:
    replicas: 5
    height: 0
    validators: [validator/1]

  prover/1:
    key: accounts.0
    height: 0
    peers: [client/1]

---
version: infrastructure.snarkos.testing.monadic.us/v1

### CONCEPT: providers as docker hosts

providers.beta:

### CONCEPT: providers as node targets

# providers are the locations for where nodes can be run
# providers include address mappings for specifying how a node will refer to another node

# providers have two main modes:
# host mode: run nodes as processes on this machine, using host networking
# guest mode: spawn nodes as VMs or containers, using bridge or guest networking

# TODO: things to consider:
# - maybe providers are pools of slots for nodes to run in

providers.alpha:
  # local provider runs the nodes as child processes on the same machine
  # networking between providers has to be defined in the `addresses` section
  - name: localhost
    mode: host
    addresses:
      local: 127.0.0.1 # address other nodes with the same provider will use to connect
      my-datacenter: public # public address will be used when nodes in `my-datacenter` provider connect
      default: null # cannot connect from other providers
    provider: localhost
    nodes:
      validator/1:
        bft: 5000:15030 # --bft=0.0.0.0:5000 is passed, but external port is 15030
        node: 4130
      # automatically determine ports for this node
      validator/2: auto

    # pool of port mappings for this node
    ports:
      - 5002:15032
      - 5003:15033
      - 4131:14132
      - 4132:14133
      - 6000

  - name: docker
    mode: guest
    provider: docker
    nodes:
      # spin up nodes but don't provide external addresses for them
      # may need to reconsider how port forwarding/mapping works per-machine
      client/1: default
      client/2: default

  - name: docker2
    mode: guest
    provider: docker
    nodes:
      # spin up nodes but don't provide external addresses for them
      # may need to reconsider how port forwarding/mapping works per-machine
      client/1: default
      client/2: default

  # ssh provider runs the nodes via ssh on a remote machine
  - name: my-datacenter
    mode: host
    # addresses other nodes will use to connect to this node
    addresses:
      local: 127.0.0.1
      default: 11.12.13.14
    provider: ssh
    spec:
      host: myinstance.foo.bar
      username: ubuntu
      key: ~/.ssh/id_ed25519
    nodes:
      - client/1
      - client/2

---
version: timeline.snarkos.testing.monadic.us/v1

# a timeline is a series of events that occur during the test

timeline:
  # online will bring the node online. all nodes are offline by default
  - online: [validator/1, validator/2]
    duration: 10s

  # client/1 will go online, and wait 1 minute
  - online: [client/1]
    duration: 1m

  # after 1 minute has passed, the entire network will shutdown
  - offline: */*
  - offline: */*

  # .await forces the step to wait until the condition is met rather than applying the change immediately
  - online.await: */*
  - offline.await: */*
    # wait at most 10 seconds for the nodes to go offline or kill the test
    timeout: 10s

  # when these nodes come back online, their configurations will be different
  - peers:
      validator/1: []
      validator/2: [client/1]
  - validators:
      client/*: [validator/1]
    # modify the height of offline nodes
    height:
      validator/*: 0 # reset all validators ledger height
      prover/2: 100 # set prover 2 to block 100
      client/*: -5 # rollback the ledger 5 blocks
      client/1: -1hr # rollback the ledger by an hour (based on block timestamp deltas)

  - config:
    - nodes: [validator/1, validator/2]
      peers: []
      height: 0 # reset ledger completely
    - nodes: [client/*]
      validators: [validator/1, validator/2]
      height: -5 # rollback the ledger 5 blocks
    - nodes: [prover/2]
      height: 100 # set prover 2 to block 100
    - nodes: [client/1]
      height: -1hr # rollback the ledger by an hour (based on block timestamp deltas)

    - nodes: client/*
      peers: []
      height: 0 # reset ledger completely



  # wait for 5 blocks to be produced (technically impossible with all nodes offline. may want to add a check for this or end the test if nothing happens after a few seconds)
  - duration: 5

  - expect-height.await:
    validator/1: 500 # wait until validator 1 to be at block 500
    client/1: '+500' # wait for the client to sync 500 blocks


  # wait for all nodes to sync 500 blocks, starting at the beginning
  #
  - config.await:
    - nodes: client/*
      height: 0
  - duration:
      nodes: client/*
      height-delta: 500 # 5
      height: 600
    timeout: 2500s # {{block_time * 500 / 2 + 60}}s

  # start firing 100 transactions total at a rate of 5 per second
  # this will not halt execution unless `duration:` is specified alongside `cannons:`
  - cannons:
      - nodes: validator/1
        source: ./testing/0001/pool.json
        total: 100
        tps: 5

  # after all nodes have shutdown, all nodes will come back online with initial configured peers
  - online: */*
    duration: 5s

---
version: timeline.snarkos.testing.monadic.us/v1

# additional timelines can be defined for additional tests

timeline:
  - online: */*
    # this timeline will until a node reaches block height 100
    duration: 100

---
version: outcomes.snarkos.testing.monadic.us/v1

# expected outcomes for the test
metrics:
  network/average-tps: 10
  client/sync-speed: 20
  validator/sync-speed: 20


---
NOTES: |-
  need to create a service for running snarkos that does the following:
  - gather CPU/MEM/Storage/latency facts about the runner machine
  - syncs latest ledger, genesis, and keys to the node from the control plane
  - modifies the ledger and genesis files to be the latest files
  - consumes a JSON/yaml config and converts into snarkos cli flags
  - start/stop snarkos in the desired mode
  - return latest state, logs, and metrics of the node
  - generate transactions given the current genesis/ledger and stream the output back

DREAMS: |-
  control plane node is a webrtc signaling server,
  clients in the swarm can interact via tunneling node traffic through the signaling server

  agents can download genesis block/ledger/snarkOS binary from other agents, instead of only the control plane

ARCHITECTURE: |-
  components:
    - worker (node):
      - is launched with:
        - available ports
        - available modes (validator/client/prover)
        - region/zone label
        - auth token for control plane

      - gathers information about the worker machine
      - syncs latest ledger, genesis, and keys to the node from the control plane
      - updates node configuration for peers/validators/ports
      - applies modifications to the ledger for testing sync
      - starts/stops the node
      - upload logs and metrics to the control plane
      - generates transactions/(solutions?) given a ledger/genesis block
      - receive transactions and post them to the current node
      - [maybe] tunnel TCP node traffic through webrtc to avoid port forwarding/firewalls

    - control plane:
      - connects to workers and orchestrates their operating state
      - view status of workers
      - aggregates logs/metrics from workers
      - manages the state of running tests
      - receives test bundles and runs them on pools of workers
      - instances of a test output artifacts (logs&metrics)
      - run a tx cannon on a given ledger/genesis
      - emit transactions from a file to a specific node
      - [maybe] function as a signaling server between peers

      implementation details:
        maintain the state of all workers
        when a worker's state changes, emit the event to the worker
        allow workers to query the control plane for the current state

        timeline actions will can update the state for workers
        timeline actions can wait for collective worker state to meet expectations (maybe with timeout?)


    - cli
      - communicates with the control plane
      - tests:
        - creates test bundles from files
        - uploads to control plane
        - monitors test state
      - view live logs/metrics from runners (through the control plane)
      - interfaces

  MVP:
    agent:
      copy latest ledger/genesis/config
      start/stop a snarkos node given the config
      truncate/reset ledger
      receive transaction and broadcast to the running node
      generate and upload transactions



    control plane:
      start a single active test
      walk through the timeline
      configure nodes based on the test topology (get correct IPs and ports)
      gather logs


    cli:
      upload a test bundle to control plane
      monitor & download results from control plane
      request transaction generation from pool given a genesis+ledger<|MERGE_RESOLUTION|>--- conflicted
+++ resolved
@@ -1,11 +1,7 @@
 ---
 version: storage.snarkos.testing.monadic.us/v1
 
-<<<<<<< HEAD
-id: ptx-500-4
-=======
 id: private-tx-500
->>>>>>> b8eb3c9b
 name: private tx, 500 rounds, 4 accounts
 description: |
   This ledger was built to test private transactions
