--- conflicted
+++ resolved
@@ -13,11 +13,8 @@
     Router,
 };
 use futures_util::stream::StreamExt;
-<<<<<<< HEAD
+use http::StatusCode;
 use prometheus_http_query::Client as PrometheusClient;
-=======
-use http::StatusCode;
->>>>>>> 8b7facad
 use serde::Deserialize;
 use snops_common::{
     constant::HEADER_AGENT_KEY,
