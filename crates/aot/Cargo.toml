[package]
edition = "2021"
name = "snarkos-aot"
version = "0.1.0"
license = "MIT"
description = "Ahead of time utilities for SnarkVM, and a wrapper around the SnarkOS node for more options"

[features]
default = ["node"]
flame = ["tracing-flame"]
node = [
	"snarkos-node",
	"crossterm",
	"snarkos-node/metrics",
	"snarkos-node-metrics",
	"metrics-exporter-prometheus",
	"num_cpus",
	"futures-util",
	"tokio-tungstenite",
	"http",
]
docpages = ["clipages", "mangen"]
clipages = ["snops-common/clipages"]
mangen = ["snops-common/mangen"]

[dependencies]
aleo-std.workspace = true
anyhow.workspace = true
axum.workspace = true
bincode.workspace = true
bech32.workspace = true
<<<<<<< HEAD
clap.workspace = true
=======
checkpoint = { workspace = true, features = ["write"] }
clap = { workspace = true, features = ["env"] }
>>>>>>> 740b6cd1
clap-stdin.workspace = true
colored.workspace = true
crossterm = { workspace = true, optional = true }
futures-util = { workspace = true, optional = true }
http = { workspace = true, optional = true }
indexmap.workspace = true
metrics-exporter-prometheus = { workspace = true, optional = true }
nix.workspace = true
num_cpus = { optional = true, workspace = true }
rayon.workspace = true
rand.workspace = true
rand_chacha.workspace = true
reqwest = { workspace = true, features = ["blocking", "json"] }
serde.workspace = true
serde_json.workspace = true
snarkos-account.workspace = true
snarkos-node = { workspace = true, optional = true }
snarkos-node-metrics = { workspace = true, optional = true }
snarkvm = { workspace = true, features = ["ledger"] }
snops-checkpoint = { workspace = true, features = ["write"] }
snops-common.workspace = true
tarpc.workspace = true
tokio.workspace = true
tokio-tungstenite = { workspace = true, optional = true }
tracing.workspace = true
tracing-appender.workspace = true
tracing-flame = { workspace = true, optional = true }
tracing-loki = "0.2.4"
tracing-subscriber.workspace = true
rocksdb = { workspace = true, features = ["lz4"] }


[target.'cfg(all(target_os = "linux", target_arch = "x86_64"))'.dependencies]
tikv-jemallocator = "0.6"

# [dependencies.metrics]
# package = "snarkos-node-metrics"
# path = "../../../snarkos/node/metrics"<|MERGE_RESOLUTION|>--- conflicted
+++ resolved
@@ -29,12 +29,8 @@
 axum.workspace = true
 bincode.workspace = true
 bech32.workspace = true
-<<<<<<< HEAD
-clap.workspace = true
-=======
 checkpoint = { workspace = true, features = ["write"] }
 clap = { workspace = true, features = ["env"] }
->>>>>>> 740b6cd1
 clap-stdin.workspace = true
 colored.workspace = true
 crossterm = { workspace = true, optional = true }
