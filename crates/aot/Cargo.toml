--- conflicted
+++ resolved
@@ -16,11 +16,8 @@
 colored.workspace = true
 indexmap.workspace = true
 indicatif.workspace = true
-<<<<<<< HEAD
+lazy_static.workspace = true
 nix.workspace = true
-=======
-lazy_static.workspace = true
->>>>>>> b8eb3c9b
 rand.workspace = true
 rand_chacha.workspace = true
 rayon.workspace = true
