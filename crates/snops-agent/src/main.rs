mod api;
mod cli;
mod metrics;
mod net;
mod reconcile;
mod rpc;
mod state;

use std::{
    sync::{Arc, Mutex},
    time::Duration,
};

use clap::Parser;
use cli::Cli;
use futures::SinkExt;
use futures_util::stream::{FuturesUnordered, StreamExt};
use http::HeaderValue;
use snops_common::{
    constant::{ENV_AGENT_KEY, HEADER_AGENT_KEY},
    rpc::{agent::AgentService, control::ControlServiceClient, RpcTransport},
};
use tarpc::server::Channel;
use tokio::{
    select,
    signal::unix::{signal, Signal, SignalKind},
};
use tokio_tungstenite::{
    connect_async,
    tungstenite::{self, client::IntoClientRequest},
};
use tracing::{error, info, level_filters::LevelFilter};
use tracing_subscriber::{layer::SubscriberExt, util::SubscriberInitExt};

use crate::rpc::{AgentRpcServer, MuxedMessageIncoming, MuxedMessageOutgoing, JWT_FILE};
use crate::state::GlobalState;

#[tokio::main]
async fn main() {
    let (stdout, _guard) = tracing_appender::non_blocking(std::io::stdout());

    let output: tracing_subscriber::fmt::Layer<
        _,
        tracing_subscriber::fmt::format::DefaultFields,
        tracing_subscriber::fmt::format::Format,
        tracing_appender::non_blocking::NonBlocking,
    > = tracing_subscriber::fmt::layer().with_writer(stdout);

    let output = if cfg!(debug_assertions) {
        output.with_file(true).with_line_number(true)
    } else {
        output
    };

    tracing_subscriber::registry()
        .with(
            tracing_subscriber::EnvFilter::builder()
                .with_env_var("SNOPS_AGENT_LOG")
                .with_default_directive(LevelFilter::TRACE.into())
                .from_env_lossy()
                .add_directive("neli=off".parse().unwrap())
                .add_directive("hyper_util=off".parse().unwrap())
                .add_directive("reqwest=off".parse().unwrap())
                .add_directive("tungstenite=off".parse().unwrap())
                .add_directive("tokio_tungstenite=off".parse().unwrap())
                .add_directive("tarpc::client=ERROR".parse().unwrap())
                .add_directive("tarpc::server=ERROR".parse().unwrap()),
        )
        .with(output)
        .try_init()
        .unwrap();

    let args = Cli::parse();

    // get the network interfaces available to this node
    let internal_addrs = net::get_internal_addrs().expect("failed to get network interfaces");
    let external_addr = args.external;
    if let Some(addr) = external_addr {
        info!("using external addr: {}", addr);
    } else {
        info!("skipping external addr");
    }

    // get the endpoint
    let (endpoint, ws_uri) = args.endpoint_and_uri();
    info!("connecting to {endpoint}");

    // create the data directory
    tokio::fs::create_dir_all(&args.path)
        .await
        .expect("failed to create data path");

    // get the JWT from the file, if possible
    let jwt = tokio::fs::read_to_string(args.path.join(JWT_FILE))
        .await
        .ok();

    // create rpc channels
    let (client_response_in, client_transport, mut client_request_out) = RpcTransport::new();
    let (server_request_in, server_transport, mut server_response_out) = RpcTransport::new();

    // set up the client, facing the control plane
    let client =
        ControlServiceClient::new(tarpc::client::Config::default(), client_transport).spawn();

    // create the client state
    let state = Arc::new(GlobalState {
        client,
        external_addr,
        internal_addrs,
        cli: args,
        endpoint,
        jwt: Mutex::new(jwt),
<<<<<<< HEAD
        loki: Default::default(),
        env_to_storage: Default::default(),
=======
        env_info: Default::default(),
>>>>>>> 4bc2ace5
        agent_state: Default::default(),
        reconcilation_handle: Default::default(),
        child: Default::default(),
        resolved_addrs: Default::default(),
        metrics: Default::default(),
    });

    // start the metrics watcher
    metrics::init(Arc::clone(&state));

    // initialize and start the rpc server
    let rpc_server = tarpc::server::BaseChannel::with_defaults(server_transport);
    tokio::spawn(
        rpc_server
            .execute(
                AgentRpcServer {
                    state: state.to_owned(),
                }
                .serve(),
            )
            .for_each(|r| async move {
                tokio::spawn(r);
            }),
    );

    // get the interrupt signals to break the stream connection
    let mut interrupt = Signals::new(&[SignalKind::terminate(), SignalKind::interrupt()]);

    'process: loop {
        'connection: {
            let mut req = ws_uri.to_owned().into_client_request().unwrap();

            // invalidate env info cache
            state.env_info.write().await.take();

            // attach JWT if we have one
            {
                let jwt = state.jwt.lock().expect("failed to acquire jwt");
                if let Some(jwt) = jwt.as_deref() {
                    req.headers_mut().insert(
                        "Authorization",
                        HeaderValue::from_bytes(format!("Bearer {jwt}").as_bytes())
                            .expect("attach authorization header"),
                    );
                }
            }

            // attach agent key if one is set in env vars
            if let Ok(key) = std::env::var(ENV_AGENT_KEY) {
                req.headers_mut().insert(
                    HEADER_AGENT_KEY,
                    HeaderValue::from_bytes(key.as_bytes()).expect("attach agent key header"),
                );
            }

            let (mut ws_stream, _) = select! {
                _ = interrupt.recv_any() => break 'process,

                res = connect_async(req) => match res {
                    Ok(c) => c,
                    Err(e) => {
                        error!("An error occurred establishing the connection: {e}");
                        break 'connection;
                    },
                },
            };

            info!("Connection established with the control plane");

            let mut terminating = false;

            'event: loop {
                select! {
                    // terminate if an interrupt was triggered
                    _ = interrupt.recv_any() => {
                        terminating = true;
                        break 'event;
                    }

                    // handle outgoing responses
                    msg = server_response_out.recv() => {
                        let msg = msg.expect("internal RPC channel closed");
                        let bin = bincode::serialize(&MuxedMessageOutgoing::Agent(msg)).expect("failed to serialize response");
                        if (ws_stream.send(tungstenite::Message::Binary(bin)).await).is_err() {
                            error!("The connection to the control plane was interrupted");
                            break 'event;
                        }
                    }

                    // handle outgoing requests
                    msg = client_request_out.recv() => {
                        let msg = msg.expect("internal RPC channel closed");
                        let bin = bincode::serialize(&MuxedMessageOutgoing::Control(msg)).expect("failed to serialize request");
                        if (ws_stream.send(tungstenite::Message::Binary(bin)).await).is_err() {
                            error!("The connection to the control plane was interrupted");
                            break 'event;
                        }
                    }

                    // handle incoming messages
                    msg = ws_stream.next() => match msg {
                        Some(Ok(tungstenite::Message::Binary(bin))) => {
                            let msg = match bincode::deserialize(&bin) {
                                Ok(msg) => msg,
                                Err(e) => {
                                    error!("failed to deserialize a message from the control plane: {e}");
                                    continue;
                                }
                            };

                            match msg {
                                MuxedMessageIncoming::Agent(msg) => server_request_in.send(msg).expect("internal RPC channel closed"),
                                MuxedMessageIncoming::Control(msg) => client_response_in.send(msg).expect("internal RPC channel closed"),
                            }
                        }

                        None | Some(Err(_)) => {
                            error!("The connection to the control plane was interrupted");
                            break 'event;
                        }

                        Some(Ok(o)) => {
                            println!("{o:#?}");
                        }
                    },
                };
            }

            if terminating {
                break 'process;
            }
        }

        // wait some time before attempting to reconnect
        select! {
            _ = interrupt.recv_any() => break,

            // TODO: dynamic time
            _ = tokio::time::sleep(Duration::from_secs(5)) => {
                info!("Attempting to reconnect...");
            },
        }
    }

    state.node_graceful_shutdown().await;
    info!("snops agent has shut down gracefully :)");
}

struct Signals {
    signals: Vec<Signal>,
}

impl Signals {
    fn new(kinds: &[SignalKind]) -> Self {
        Self {
            signals: kinds.iter().map(|k| signal(*k).unwrap()).collect(),
        }
    }

    async fn recv_any(&mut self) {
        let mut futs = FuturesUnordered::new();

        for sig in self.signals.iter_mut() {
            futs.push(sig.recv());
        }

        futs.next().await;
    }
}<|MERGE_RESOLUTION|>--- conflicted
+++ resolved
@@ -111,12 +111,8 @@
         cli: args,
         endpoint,
         jwt: Mutex::new(jwt),
-<<<<<<< HEAD
         loki: Default::default(),
-        env_to_storage: Default::default(),
-=======
         env_info: Default::default(),
->>>>>>> 4bc2ace5
         agent_state: Default::default(),
         reconcilation_handle: Default::default(),
         child: Default::default(),
