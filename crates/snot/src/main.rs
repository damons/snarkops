use std::io;

use clap::Parser;
use cli::Cli;
use tracing::level_filters::LevelFilter;
use tracing_subscriber::prelude::*;

pub mod cannon;
pub mod cli;
pub mod env;
pub mod logging;
pub mod schema;
pub mod server;
pub mod state;

#[tokio::main]
async fn main() {
    let env_filter = if cfg!(debug_assertions) {
        tracing_subscriber::EnvFilter::builder().with_default_directive(LevelFilter::TRACE.into())
    } else {
        tracing_subscriber::EnvFilter::builder().with_default_directive(LevelFilter::INFO.into())
    };

    let env_filter = env_filter
<<<<<<< HEAD
        .parse_lossy("")
        .add_directive("hyper_util=off".parse().unwrap())
        .add_directive("hyper=off".parse().unwrap())
        .add_directive("reqwest=off".parse().unwrap())
=======
        .with_env_var("SNOT_LOG")
        .from_env_lossy()
>>>>>>> 3cacd945
        .add_directive("surrealdb_core=off".parse().unwrap())
        .add_directive("surrealdb=off".parse().unwrap())
        .add_directive("tungstenite=off".parse().unwrap())
        .add_directive("tokio_tungstenite=off".parse().unwrap())
        .add_directive("tarpc::client=ERROR".parse().unwrap())
        .add_directive("tarpc::server=ERROR".parse().unwrap())
        .add_directive("tower_http::trace::on_request=off".parse().unwrap())
        .add_directive("tower_http::trace::on_response=off".parse().unwrap());

    dbg!(env_filter.to_string());

    let (stdout, _guard) = tracing_appender::non_blocking(io::stdout());

    let output = tracing_subscriber::fmt::layer().with_writer(stdout);

    let output = if cfg!(debug_assertions) {
        output.with_file(true).with_line_number(true)
    } else {
        output
    };

    tracing_subscriber::registry()
        .with(env_filter)
        .with(output)
        .try_init()
        .unwrap();

    let cli = Cli::parse();

    server::start(cli).await.expect("start server");
}<|MERGE_RESOLUTION|>--- conflicted
+++ resolved
@@ -22,15 +22,11 @@
     };
 
     let env_filter = env_filter
-<<<<<<< HEAD
-        .parse_lossy("")
+        .with_env_var("SNOT_LOG")
+        .from_env_lossy()
         .add_directive("hyper_util=off".parse().unwrap())
         .add_directive("hyper=off".parse().unwrap())
         .add_directive("reqwest=off".parse().unwrap())
-=======
-        .with_env_var("SNOT_LOG")
-        .from_env_lossy()
->>>>>>> 3cacd945
         .add_directive("surrealdb_core=off".parse().unwrap())
         .add_directive("surrealdb=off".parse().unwrap())
         .add_directive("tungstenite=off".parse().unwrap())
