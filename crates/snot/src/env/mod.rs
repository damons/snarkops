<<<<<<< HEAD
pub mod error;
=======
pub mod set;
>>>>>>> 6c0d3d5d
pub mod timeline;

use core::fmt;
use std::{
    collections::HashMap,
    path::PathBuf,
    sync::{
        atomic::{AtomicUsize, Ordering},
        Arc,
    },
};

<<<<<<< HEAD
=======
use anyhow::{anyhow, bail};
>>>>>>> 6c0d3d5d
use bimap::{BiHashMap, BiMap};
use futures_util::future::join_all;
use indexmap::{map::Entry, IndexMap};
use serde::Deserialize;
use snot_common::state::{AgentId, AgentPeer, AgentState, NodeKey};
use tokio::{
    sync::{Mutex, RwLock},
    task::JoinHandle,
};
use tracing::{error, info, warn};

use self::{error::*, timeline::reconcile_agents};
use crate::{
    cannon::{
        file::{TransactionDrain, TransactionSink},
        sink::TxSink,
        source::TxSource,
        CannonInstance,
    },
    env::set::{get_agent_mappings, labels_from_nodes, pair_with_nodes, BusyMode},
    schema::{
        nodes::{ExternalNode, Node},
        storage::LoadedStorage,
        timeline::TimelineEvent,
        ItemDocument, NodeTargets,
    },
    state::{Agent, GlobalState},
};

#[derive(Debug)]
pub struct Environment {
    pub id: usize,
    pub storage: Arc<LoadedStorage>,
    pub node_map: BiMap<NodeKey, EnvPeer>,
    pub initial_nodes: IndexMap<NodeKey, EnvNode>,
    pub aot_bin: PathBuf,

    /// Map of transaction files to their respective counters
    pub tx_pipe: TxPipes,
    /// Map of cannon ids to their cannon configurations
    pub cannon_configs: HashMap<String, (TxSource, TxSink)>,
    /// To help generate the id of the new cannon.
    pub cannons_counter: AtomicUsize,
    /// Map of cannon ids to their cannon instances
    pub cannons: Arc<RwLock<HashMap<usize, CannonInstance>>>,

    pub timeline: Vec<TimelineEvent>,
    pub timeline_handle: Mutex<Option<JoinHandle<Result<(), ExecutionError>>>>,
}

#[derive(Debug, Clone, Default)]
pub struct TxPipes {
    pub drains: HashMap<String, Arc<TransactionDrain>>,
    pub sinks: HashMap<String, Arc<TransactionSink>>,
}

#[derive(Debug, Clone)]
/// The effective test state of a node.
pub enum EnvNode {
    Internal(Node),
    External(ExternalNode),
}

#[derive(Debug, Copy, Clone, Eq, PartialEq, Hash)]
/// A way of looking up a peer in the test state.
/// Could technically use AgentPeer like this but it would have needless port
/// information
pub enum EnvPeer {
    Internal(AgentId),
    External,
}

impl fmt::Display for EnvPeer {
    fn fmt(&self, f: &mut fmt::Formatter<'_>) -> fmt::Result {
        match self {
            EnvPeer::Internal(id) => write!(f, "agent {id}"),
            EnvPeer::External => write!(f, "external node"),
        }
    }
}

pub enum PortType {
    Node,
    Bft,
    Rest,
}

impl Environment {
    /// Deserialize (YAML) many documents into a `Vec` of documents.
    pub fn deserialize(str: &str) -> Result<Vec<ItemDocument>, DeserializeError> {
        serde_yaml::Deserializer::from_str(str)
            .enumerate()
            .map(|(i, doc)| ItemDocument::deserialize(doc).map_err(|e| DeserializeError { i, e }))
            .collect()
    }

    /// Prepare a test. This will set the current test on the GlobalState.
    ///
    /// **This will error if the current env is not unset before calling to
    /// ensure tests are properly cleaned up.**
    pub async fn prepare(
        documents: Vec<ItemDocument>,
        state: &GlobalState,
    ) -> Result<usize, EnvError> {
        static ENVS_COUNTER: AtomicUsize = AtomicUsize::new(0);

        let mut state_lock = state.envs.write().await;

        let mut storage = None;
        let mut node_map = BiHashMap::default();
        let mut initial_nodes = IndexMap::default();
        let mut cannon_configs = HashMap::new();
        let mut tx_pipe = TxPipes::default();
        let mut timeline = vec![];

        for document in documents {
            match document {
                ItemDocument::Storage(doc) => {
                    if storage.is_none() {
                        storage = Some(doc.prepare(state).await?);
                    } else {
                        Err(PrepareError::MultipleStorage)?;
                    }
                }

                ItemDocument::Cannon(cannon) => {
                    cannon_configs.insert(cannon.name.to_owned(), (cannon.source, cannon.sink));
                }

                ItemDocument::Nodes(nodes) => {
                    // flatten replicas
                    for (doc_node_key, mut doc_node) in nodes.nodes {
                        let num_replicas = doc_node.replicas.unwrap_or(1);
                        for i in 0..num_replicas {
                            let node_key = match num_replicas {
                                0 => Err(PrepareError::NodeHas0Replicas)?,
                                1 => doc_node_key.to_owned(),
                                _ => {
                                    let mut node_key = doc_node_key.to_owned();
                                    node_key.id.push('-');
                                    node_key.id.push_str(&i.to_string());
                                    node_key
                                }
                            };

                            // nodes in flattened_nodes have replicas unset
                            doc_node.replicas.take();

                            match initial_nodes.entry(node_key) {
                                Entry::Occupied(ent) => {
                                    Err(PrepareError::DuplicateNodeKey(ent.key().clone()))?
                                }
                                Entry::Vacant(ent) => {
                                    // replace the key with a new one
                                    let mut node = doc_node.to_owned();
                                    if let Some(key) = node.key.take() {
                                        node.key = Some(key.with_index(i))
                                    }
                                    ent.insert(EnvNode::Internal(node))
                                }
                            };
                        }
                    }

<<<<<<< HEAD
                    // delegate agents to become nodes
                    let pool = state.pool.read().await;
                    let available_agent = pool
                        .values()
                        .filter(|a| a.is_node_capable() && a.is_inventory());
                    let num_available_agents = available_agent.clone().count();

                    if num_available_agents > initial_nodes.len() {
                        Err(PrepareError::NotEnoughAvailableNodes(
                            num_available_agents,
                            initial_nodes.len(),
                        ))?;
                    }
=======
                    // get a set of all labels the nodes can reference
                    let labels = labels_from_nodes(&initial_nodes);

                    // temporarily lock the agent pool for reading to convert them into
                    // masks against the labels.
                    //
                    // this also contains a "busy" that atomically prevents multiple
                    // environment prepares from delegating the same agents as well
                    // as preventing two nodes from claiming the same agent
                    let agents = get_agent_mappings(
                        BusyMode::Env,
                        state.pool.read().await.values(),
                        &labels,
                    );
>>>>>>> 6c0d3d5d

                    // ensure the "busy" is in scope until the initial reconcile completes and
                    // locks the agents into a non-inventory state
                    let _busy: Vec<_> = match pair_with_nodes(agents, &initial_nodes, &labels) {
                        Ok(pairs) => pairs,
                        Err(errors) => {
                            for error in &errors {
                                error!("delegation error: {error}");
                            }
                            return Err(anyhow!("{} delegation errors occurred", errors.len()));
                        }
                    }
                    .map(|(key, id, busy)| {
                        // extend the node map with the newly paired agent
                        node_map.insert(key, EnvPeer::Internal(id));
                        busy
                    })
                    .collect();

                    info!("delegated {} nodes to agents", node_map.len());
                    for (key, node) in &node_map {
                        info!("node {key}: {node}");
                    }

                    // append external nodes to the node map

                    for (node_key, node) in &nodes.external {
                        match initial_nodes.entry(node_key.clone()) {
                            Entry::Occupied(ent) => {
                                Err(PrepareError::DuplicateNodeKey(ent.key().clone()))?
                            }
                            Entry::Vacant(ent) => ent.insert(EnvNode::External(node.to_owned())),
                        };
                    }
                    node_map.extend(
                        nodes
                            .external
                            .keys()
                            .cloned()
                            .map(|k| (k, EnvPeer::External)),
                    )
                }

                ItemDocument::Timeline(sub_timeline) => {
                    timeline.extend(sub_timeline.timeline.into_iter());
                }

                _ => warn!("ignored unimplemented document type"),
            }
        }

        let storage = storage.ok_or(PrepareError::MissingStorage)?;

        // review cannon configurations to ensure all playback sources and sinks
        // have a real file backing them
        for (source, sink) in cannon_configs.values() {
            if let TxSource::Playback { file_name } = source {
                tx_pipe.drains.insert(
                    file_name.to_owned(),
                    Arc::new(TransactionDrain::new(storage.clone(), file_name)?),
                );
            }

            if let TxSink::Record { file_name, .. } = sink {
                tx_pipe.sinks.insert(
                    file_name.to_owned(),
                    Arc::new(TransactionSink::new(storage.clone(), file_name)?),
                );
            }
        }

        let env_id = ENVS_COUNTER.fetch_add(1, Ordering::Relaxed);
        let env = Environment {
            id: env_id,
            storage,
            node_map,
            initial_nodes,
            tx_pipe,
            cannon_configs,
            cannons_counter: Default::default(),
            cannons: Default::default(),
            aot_bin: {
                // TODO: specify the binary when uploading the test or something
                std::env::var("AOT_BIN")
                    .map(PathBuf::from)
                    .unwrap_or_else(|_| {
                        PathBuf::from(env!("CARGO_MANIFEST_DIR"))
                            .join("../../target/release/snarkos-aot")
                    })
            },
            timeline,
            timeline_handle: Default::default(),
        };

        state_lock.insert(env_id, Arc::new(env));
        drop(state_lock);

        // reconcile the nodes
        initial_reconcile(env_id, state).await?;

        Ok(env_id)
    }

    pub async fn cleanup(id: &usize, state: &GlobalState) -> Result<(), EnvError> {
        // clear the env state
        info!("clearing env {id} state...");
        let Some(env) = ({
            let mut state_lock = state.envs.write().await;
            state_lock.remove(id)
        }) else {
            return Err(CleanupError::EnvNotFound(*id).into());
        };

        // reconcile all online agents
        let (ids, handles): (Vec<_>, Vec<_>) = {
            let agents = state.pool.read().await;
            env.node_map
                .right_values()
                // find all agents associated with the env
                .filter_map(|peer| match peer {
                    EnvPeer::Internal(id) => agents.get(id),
                    _ => None,
                })
                // map the agents to rpc clients
                .filter_map(|agent| agent.client_owned().map(|client| (agent.id(), client)))
                // inventory reconcile the agents
                .map(|(id, client)| {
                    (
                        id,
                        tokio::spawn(async move { client.reconcile(AgentState::Inventory).await }),
                    )
                })
                .unzip()
        };

        info!("inventorying {} agents...", ids.len());
        let reconciliations = join_all(handles).await;
        info!("reconcile done, updating agent states...");

        let mut agents = state.pool.write().await;
        let mut success = 0;
        let num_reconciles = ids.len();
        for (id, result) in ids.into_iter().zip(reconciliations) {
            match result {
                // oh god
                Ok(Ok(Ok(state))) => {
                    if let Some(agent) = agents.get_mut(&id) {
                        agent.set_state(state);
                        success += 1;
                    } else {
                        error!("agent {id} not found in pool after successful reconcile")
                    }
                }

                // reconcile error
                Ok(Ok(Err(e))) => error!("agent {id} experienced a reconcilation error: {e}"),
                Ok(Err(e)) => error!("agent {id} experienced a rpc error: {e}"),
                Err(e) => error!("agent {id} experienced a join error: {e}"),
            }
        }
        info!("cleanup result: {success}/{num_reconciles} agents inventoried");

        Ok(())
    }

    /// Lookup a env agent id by node key.
    pub fn get_agent_by_key(&self, key: &NodeKey) -> Option<AgentId> {
        self.node_map.get_by_left(key).and_then(|id| match id {
            EnvPeer::Internal(id) => Some(*id),
            EnvPeer::External => None,
        })
    }

    pub fn matching_nodes<'a>(
        &'a self,
        targets: &'a NodeTargets,
        pool: &'a HashMap<AgentId, Agent>,
        port_type: PortType,
    ) -> impl Iterator<Item = AgentPeer> + 'a {
        self.node_map
            .iter()
            .filter(|(key, _)| targets.matches(key))
            .filter_map(move |(key, value)| match value {
                EnvPeer::Internal(id) => {
                    let agent = pool.get(id)?;

                    Some(AgentPeer::Internal(
                        *id,
                        match port_type {
                            PortType::Bft => agent.bft_port(),
                            PortType::Node => agent.node_port(),
                            PortType::Rest => agent.rest_port(),
                        },
                    ))
                }

                EnvPeer::External => {
                    let Some(EnvNode::External(external)) = self.initial_nodes.get(key) else {
                        return None;
                    };

                    Some(AgentPeer::External(match port_type {
                        PortType::Bft => external.bft?,
                        PortType::Node => external.node?,
                        PortType::Rest => external.rest?,
                    }))
                }
            })
    }

    pub fn matching_agents<'a>(
        &'a self,
        targets: &'a NodeTargets,
        pool: &'a HashMap<AgentId, Agent>,
    ) -> impl Iterator<Item = &'a Agent> + 'a {
        self.matching_nodes(targets, pool, PortType::Node) // ignore node type
            .filter_map(|agent_peer| match agent_peer {
                AgentPeer::Internal(id, _) => pool.get(&id),
                AgentPeer::External(_) => None,
            })
    }
}

/// Reconcile all associated nodes with their initial state.
pub async fn initial_reconcile(env_id: usize, state: &GlobalState) -> Result<(), EnvError> {
    let mut pending_reconciliations = vec![];
    {
        let envs_lock = state.envs.read().await;
        let env = envs_lock
            .get(&env_id)
            .ok_or(ReconcileError::EnvNotFound(env_id))?;

        let pool_lock = state.pool.read().await;

        for (key, node) in &env.initial_nodes {
            let EnvNode::Internal(node) = node else {
                continue;
            };

            // get the internal agent ID from the node key
            let Some(id) = env.get_agent_by_key(key) else {
                return Err(ReconcileError::ExpectedInternalAgentPeer { key: key.clone() }.into());
            };

            let Some(client) = pool_lock.get(&id).and_then(|a| a.client_owned()) else {
                continue;
            };

            // resolve the peers and validators
            let mut node_state = node.into_state(key.ty);
            node_state.private_key = node
                .key
                .as_ref()
                .map(|key| env.storage.lookup_keysource_pk(key))
                .unwrap_or_default();

            let not_me = |agent: &AgentPeer| !matches!(agent, AgentPeer::Internal(candidate_id, _) if *candidate_id == id);

            node_state.peers = env
                .matching_nodes(&node.peers, &pool_lock, PortType::Node)
                .filter(not_me)
                .collect();

            node_state.validators = env
                .matching_nodes(&node.validators, &pool_lock, PortType::Bft)
                .filter(not_me)
                .collect();

            let agent_state = AgentState::Node(env_id, node_state);
            pending_reconciliations.push((id, client, agent_state));
        }
    }

    reconcile_agents(pending_reconciliations.into_iter(), &state.pool)
        .await
        .map_err(ReconcileError::Batch)?;
    Ok(())
}<|MERGE_RESOLUTION|>--- conflicted
+++ resolved
@@ -1,8 +1,5 @@
-<<<<<<< HEAD
 pub mod error;
-=======
 pub mod set;
->>>>>>> 6c0d3d5d
 pub mod timeline;
 
 use core::fmt;
@@ -15,10 +12,6 @@
     },
 };
 
-<<<<<<< HEAD
-=======
-use anyhow::{anyhow, bail};
->>>>>>> 6c0d3d5d
 use bimap::{BiHashMap, BiMap};
 use futures_util::future::join_all;
 use indexmap::{map::Entry, IndexMap};
@@ -183,21 +176,6 @@
                         }
                     }
 
-<<<<<<< HEAD
-                    // delegate agents to become nodes
-                    let pool = state.pool.read().await;
-                    let available_agent = pool
-                        .values()
-                        .filter(|a| a.is_node_capable() && a.is_inventory());
-                    let num_available_agents = available_agent.clone().count();
-
-                    if num_available_agents > initial_nodes.len() {
-                        Err(PrepareError::NotEnoughAvailableNodes(
-                            num_available_agents,
-                            initial_nodes.len(),
-                        ))?;
-                    }
-=======
                     // get a set of all labels the nodes can reference
                     let labels = labels_from_nodes(&initial_nodes);
 
@@ -212,7 +190,6 @@
                         state.pool.read().await.values(),
                         &labels,
                     );
->>>>>>> 6c0d3d5d
 
                     // ensure the "busy" is in scope until the initial reconcile completes and
                     // locks the agents into a non-inventory state
@@ -222,7 +199,11 @@
                             for error in &errors {
                                 error!("delegation error: {error}");
                             }
-                            return Err(anyhow!("{} delegation errors occurred", errors.len()));
+                            // 	Err(PrepareError::NotEnoughAvailableNodes(
+                            // 		num_available_agents,
+                            // 		initial_nodes.len(),
+                            // ))?;
+                            return Err(EnvError::Delegation(errors));
                         }
                     }
                     .map(|(key, id, busy)| {
