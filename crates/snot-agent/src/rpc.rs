use std::{collections::HashSet, net::IpAddr, ops::Deref, process::Stdio, sync::Arc};

use snot_common::{
    rpc::{
        agent::{
<<<<<<< HEAD
            AgentError, AgentService, AgentServiceRequest, AgentServiceResponse, ReconcileError,
=======
            AgentMetric, AgentService, AgentServiceRequest, AgentServiceResponse, ReconcileError,
>>>>>>> f2f3cc74
        },
        control::{ControlServiceRequest, ControlServiceResponse},
        MuxMessage,
    },
    state::{AgentId, AgentPeer, AgentState, PortConfig},
};
use tarpc::{context, ClientMessage, Response};
use tokio::{
    io::{AsyncBufReadExt, BufReader},
    process::Command,
};
use tracing::{debug, error, info, warn, Level};

use crate::{api, metrics::MetricComputer, state::AppState};

/// The JWT file name.
pub const JWT_FILE: &str = "jwt";
/// The snarkOS binary file name.
pub const SNARKOS_FILE: &str = "snarkos";
/// The snarkOS log file name.
pub const SNARKOS_LOG_FILE: &str = "snarkos.log";
/// The genesis block file name.
pub const SNARKOS_GENESIS_FILE: &str = "genesis.block";
/// The base genesis block file name.
pub const SNARKOS_GENESIS_BASE_FILE: &str = "genesis.block.base";
/// The ledger directory name.
pub const SNARKOS_LEDGER_DIR: &str = "ledger";
/// The base ledger directory name.
pub const SNARKOS_LEDGER_BASE_DIR: &str = "ledger.base";
/// Temporary storage archive file name.
pub const LEDGER_STORAGE_FILE: &str = "ledger.tar.gz";

/// A multiplexed message, incoming on the websocket.
pub type MuxedMessageIncoming =
    MuxMessage<Response<ControlServiceResponse>, ClientMessage<AgentServiceRequest>>;

/// A multiplexed message, outgoing on the websocket.
pub type MuxedMessageOutgoing =
    MuxMessage<ClientMessage<ControlServiceRequest>, Response<AgentServiceResponse>>;

// TODO: include agent state (process, JWT, etc.)
#[derive(Clone)]
pub struct AgentRpcServer {
    pub state: AppState,
}

impl AgentService for AgentRpcServer {
    async fn keep_jwt(self, _: context::Context, token: String) {
        debug!("control plane delegated new JWT");

        // cache the JWT in the state JWT mutex
        self.state
            .jwt
            .lock()
            .expect("failed to acquire JWT lock")
            .replace(token.to_owned());

        // TODO: write the JWT to a file somewhere else
        tokio::fs::write(self.state.cli.path.join(JWT_FILE), token)
            .await
            .expect("failed to write jwt file");
    }

    async fn reconcile(
        self,
        _: context::Context,
        target: AgentState,
    ) -> Result<(), ReconcileError> {
        info!("beginning reconcilation...");

        // acquire the handle lock
        let mut handle_container = self.state.reconcilation_handle.lock().await;

        // abort if we are already reconciling
        if let Some(handle) = handle_container.take() {
            info!("aborting previous reconcilation task...");
            handle.abort();
        }

        // perform the reconcilation
        let state = Arc::clone(&self.state);
        let handle = tokio::spawn(async move {
            // previous state cleanup
            let old_state = {
                let agent_state_lock = state.agent_state.read().await;
                match agent_state_lock.deref() {
                    // kill existing child if running
                    AgentState::Node(_, node) if node.online => {
                        info!("cleaning up snarkos process...");
                        if let Some(mut child) = state.child.write().await.take() {
                            child.kill().await.expect("failed to kill child process");
                        }
                    }

                    _ => (),
                }

                agent_state_lock.deref().clone()
            };

            // download new storage if storage_id changed
            'storage: {
                match (&old_state, &target) {
                    (AgentState::Node(old, _), AgentState::Node(new, _)) if old == new => {
                        // same storage_id
                        // TODO: check if we need to update the ledger height
                        break 'storage;
                    }

                    _ => (),
                }

                // TODO: download storage to a cache directory

                // clean up old storage
                let base_path = &state.cli.path;
                let filenames = &[
                    base_path.join(SNARKOS_GENESIS_FILE),
                    base_path.join(SNARKOS_GENESIS_BASE_FILE),
                ];
                let directories = &[
                    base_path.join(SNARKOS_LEDGER_DIR),
                    base_path.join(SNARKOS_LEDGER_BASE_DIR),
                ];

                for filename in filenames {
                    let _ = tokio::fs::remove_file(filename).await;
                }
                for dir in directories {
                    let _ = tokio::fs::remove_dir_all(dir).await;
                }

                // download and decompress the storage
                // skip if we don't need storage
                let AgentState::Node(storage_id, _) = &target else {
                    break 'storage;
                };

                let genesis_url = format!(
                    "http://{}/api/v1/storage/{storage_id}/genesis",
                    &state.endpoint
                );

                let ledger_url = format!(
                    "http://{}/api/v1/storage/{storage_id}/ledger",
                    &state.endpoint
                );

                // download the genesis block
                api::download_file(genesis_url, base_path.join(SNARKOS_GENESIS_FILE))
                    .await
                    .map_err(|_| ReconcileError::StorageAcquireError)?;

                // download the ledger
                let mut fail = false;

                if let Ok(Some(())) =
                    api::download_file(ledger_url, base_path.join(LEDGER_STORAGE_FILE))
                        .await
                        .map_err(|_| ReconcileError::StorageAcquireError)
                {
                    // TODO: remove existing ledger probably

                    // use `tar` to decompress the storage
                    let mut tar_child = Command::new("tar")
                        .current_dir(base_path)
                        .arg("xzf")
                        .arg(LEDGER_STORAGE_FILE)
                        .kill_on_drop(true)
                        .spawn()
                        .map_err(|_| ReconcileError::StorageAcquireError)?;

                    let status = tar_child
                        .wait()
                        .await
                        .map_err(|_| ReconcileError::StorageAcquireError)?;

                    if !status.success() {
                        fail = true;
                    }
                }

                // unconditionally remove the tar regardless of success
                let _ = tokio::fs::remove_file(base_path.join(LEDGER_STORAGE_FILE)).await;

                // return an error if the storage acquisition failed
                if fail {
                    return Err(ReconcileError::StorageAcquireError);
                }
            }

            // reconcile towards new state
            match target.clone() {
                // do nothing on inventory state
                AgentState::Inventory => (),

                // start snarkOS node when node
                AgentState::Node(_, node) => {
                    let mut child_lock = state.child.write().await;
                    let mut command = Command::new(state.cli.path.join(SNARKOS_FILE));

                    command
                        // .kill_on_drop(true)
                        .stdout(Stdio::piped())
                        .stderr(Stdio::piped())
                        // .stdin(Stdio::null())
                        .arg("--log")
                        .arg(state.cli.path.join(SNARKOS_LOG_FILE))
                        .arg("run")
                        .arg("--type")
                        .arg(node.ty.to_string())
                        // storage configuration
                        .arg("--genesis")
                        .arg(state.cli.path.join(SNARKOS_GENESIS_FILE))
                        .arg("--ledger")
                        .arg(state.cli.path.join(SNARKOS_LEDGER_DIR))
                        // port configuration
                        .arg("--bind")
                        .arg(state.cli.bind_addr.to_string())
                        .arg("--bft")
                        .arg(state.cli.bft.to_string())
                        .arg("--rest")
                        .arg(state.cli.rest.to_string())
                        .arg("--metrics")
                        .arg(state.cli.metrics.to_string())
                        .arg("--node")
                        .arg(state.cli.node.to_string());

                    if let Some(pk) = node.private_key {
                        command.arg("--private-key").arg(pk);
                    }

                    // Find agents that do not have cached addresses
                    let unresolved_addrs: HashSet<AgentId> = {
                        let resolved_addrs = state.resolved_addrs.read().await;
                        node.peers
                            .iter()
                            .chain(node.validators.iter())
                            .filter_map(|p| {
                                if let AgentPeer::Internal(id, _) = p {
                                    (!resolved_addrs.contains_key(id)).then_some(*id)
                                } else {
                                    None
                                }
                            })
                            .collect()
                    };

                    // Fetch all unresolved addresses and update the cache
                    if !unresolved_addrs.is_empty() {
                        tracing::debug!("need to resolve addrs: {unresolved_addrs:?}");
                        let new_addrs = state
                            .client
                            .resolve_addrs(context::current(), unresolved_addrs)
                            .await
                            .map_err(|err| {
                                error!("rpc error while resolving addresses: {err}");
                                ReconcileError::Unknown
                            })?
                            .map_err(ReconcileError::ResolveAddrError)?;
                        tracing::debug!("resolved new addrs: {new_addrs:?}");
                        state.resolved_addrs.write().await.extend(new_addrs);
                    }

                    if !node.peers.is_empty() {
                        command
                            .arg("--peers")
                            .arg(state.agentpeers_to_cli(&node.peers).await.join(","));
                    }

                    if !node.validators.is_empty() {
                        command
                            .arg("--validators")
                            .arg(state.agentpeers_to_cli(&node.validators).await.join(","));
                    }

                    if node.online {
                        tracing::trace!("spawning node process...");
                        tracing::debug!("node command: {command:?}");
                        let mut child = command.spawn().expect("failed to start child");

                        // start a new task to log stdout
                        // TODO: probably also want to read stderr
                        let stdout: tokio::process::ChildStdout = child.stdout.take().unwrap();
                        let stderr: tokio::process::ChildStderr = child.stderr.take().unwrap();

                        tokio::spawn(async move {
                            let child_span = tracing::span!(Level::INFO, "child process stdout");
                            let _enter = child_span.enter();

                            let mut reader1 = BufReader::new(stdout).lines();
                            let mut reader2 = BufReader::new(stderr).lines();

                            loop {
                                tokio::select! {
                                    Ok(line) = reader1.next_line() => {
                                        if let Some(line) = line {
                                            info!(line);
                                        } else {
                                            break;
                                        }
                                    }
                                    Ok(Some(line)) = reader2.next_line() => {
                                            error!(line);
                                    }
                                }
                            }
                        });

                        *child_lock = Some(child);

                        // todo: check to ensure the node actually comes online
                        // by hitting the REST latest block
                    } else {
                        tracing::debug!("skipping node spawn");
                    }
                }
            }

            // After completing the reconcilation, update the agent state
            let mut agent_state = state.agent_state.write().await;
            *agent_state = target;

            Ok(())
        });

        // update the mutex with our new handle and drop the lock
        *handle_container = Some(handle.abort_handle());
        drop(handle_container);

        // await reconcilation completion
        let res = match handle.await {
            Err(e) if e.is_cancelled() => {
                warn!("reconcilation was aborted by a newer reconcilation request");

                // early return (don't clean up the handle lock)
                return Err(ReconcileError::Aborted);
            }

            Ok(inner) => inner,
            Err(e) => {
                warn!("reconcilation task panicked: {e}");
                Err(ReconcileError::Unknown)
            }
        };

        // clean up the abort handle
        // we can't be here if we were cancelled (see early return above)
        self.state.reconcilation_handle.lock().await.take();

        res
    }

    async fn get_addrs(self, _: context::Context) -> (PortConfig, Option<IpAddr>, Vec<IpAddr>) {
        (
            PortConfig {
                bft: self.state.cli.bft,
                node: self.state.cli.node,
                rest: self.state.cli.rest,
            },
            self.state.external_addr,
            self.state.internal_addrs.clone(),
        )
    }

<<<<<<< HEAD
    async fn get_state_root(self, _: context::Context) -> Result<String, AgentError> {
        if !matches!(
            self.state.agent_state.read().await.deref(),
            AgentState::Node(_, _)
        ) {
            return Err(AgentError::InvalidState);
        }

        let url = format!(
            "http://127.0.0.1:{}/mainnet/latest/stateRoot",
            self.state.cli.rest
        );
        let response = reqwest::get(&url)
            .await
            .map_err(|_| AgentError::FailedToMakeRequest)?;
        response
            .json()
            .await
            .map_err(|_| AgentError::FailedToParseJson)
=======
    async fn get_metric(self, _: context::Context, metric: AgentMetric) -> f64 {
        let metrics = self.state.metrics.read().await;

        match metric {
            AgentMetric::Tps => metrics.tps.get(),
        }
>>>>>>> f2f3cc74
    }
}<|MERGE_RESOLUTION|>--- conflicted
+++ resolved
@@ -3,11 +3,7 @@
 use snot_common::{
     rpc::{
         agent::{
-<<<<<<< HEAD
-            AgentError, AgentService, AgentServiceRequest, AgentServiceResponse, ReconcileError,
-=======
-            AgentMetric, AgentService, AgentServiceRequest, AgentServiceResponse, ReconcileError,
->>>>>>> f2f3cc74
+            AgentError, AgentMetric, AgentService, AgentServiceRequest, AgentServiceResponse, ReconcileError,
         },
         control::{ControlServiceRequest, ControlServiceResponse},
         MuxMessage,
@@ -373,7 +369,6 @@
         )
     }
 
-<<<<<<< HEAD
     async fn get_state_root(self, _: context::Context) -> Result<String, AgentError> {
         if !matches!(
             self.state.agent_state.read().await.deref(),
@@ -393,13 +388,13 @@
             .json()
             .await
             .map_err(|_| AgentError::FailedToParseJson)
-=======
+    }
+  
     async fn get_metric(self, _: context::Context, metric: AgentMetric) -> f64 {
         let metrics = self.state.metrics.read().await;
 
         match metric {
             AgentMetric::Tps => metrics.tps.get(),
         }
->>>>>>> f2f3cc74
     }
 }